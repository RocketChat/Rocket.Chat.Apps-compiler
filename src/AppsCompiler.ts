--- conflicted
+++ resolved
@@ -1,13 +1,9 @@
 import * as fs from 'fs';
 import * as path from 'path';
-<<<<<<< HEAD
-import * as fallbackTypescript from 'typescript';
-import { promisify } from 'util';
-=======
 import fallbackTypescript, {
     CompilerOptions, Diagnostic, EmitOutput, HeritageClause, LanguageServiceHost, ModuleResolutionHost, ResolvedModule, SourceFile
 } from 'typescript';
->>>>>>> da27a593
+import { promisify } from 'util';
 
 import { getAppSource } from './compiler/getAppSouce';
 import { IAppsCompiler, IAppSource, ICompilerFile, ICompilerResult, IMapCompilerFile } from './definition';
@@ -27,17 +23,13 @@
 
     private implemented: string[];
 
-<<<<<<< HEAD
     private sourceDiretory: string;
 
-    constructor() {
-=======
     private wd: string;
 
     constructor(
         private readonly ts: TypeScript = fallbackTypescript,
     ) {
->>>>>>> da27a593
         this.compilerOptions = {
             target: this.ts.ScriptTarget.ES2017,
             module: this.ts.ModuleKind.CommonJS,
@@ -61,17 +53,9 @@
 
         try {
             const source = await getAppSource(path);
-
-<<<<<<< HEAD
-        this.setSourceDirectory(path);
-
-        this.compiled = Object.entries(files)
-            .map(([, { name, compiled }]) => ({ [name]: compiled }))
-            .reduce((acc, cur) => Object.assign(acc, cur), {});
-        this.implemented = implemented;
-=======
             const { files, implemented, diagnostics } = this.toJs(source, path);
->>>>>>> da27a593
+
+            this.setSourceDirectory(path);
 
             this.compiled = Object.entries(files)
                 .map(([, { name, compiled }]) => ({ [name]: compiled }))
@@ -365,14 +349,8 @@
             && path.normalize(file.name)
             && file.content.trim() !== '';
     }
-<<<<<<< HEAD
 
     private setSourceDirectory(sourceDiretory: string): void {
         this.sourceDiretory = sourceDiretory;
     }
-}
-
-export default AppsCompiler;
-=======
-}
->>>>>>> da27a593
+}