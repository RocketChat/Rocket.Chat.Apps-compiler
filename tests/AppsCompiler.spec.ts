import { expect } from 'chai';
import { describe, it } from 'mocha';

describe('AppsCompiler', () => {
    it('shouldn\'t throw an error', () => {
<<<<<<< HEAD
        (async () => {
            expect('test holder').equal('test holder');
        })();
=======
        expect(() => new AppsCompiler()).not.throw();
>>>>>>> 8165dbad
    });
});<|MERGE_RESOLUTION|>--- conflicted
+++ resolved
@@ -3,12 +3,6 @@
 
 describe('AppsCompiler', () => {
     it('shouldn\'t throw an error', () => {
-<<<<<<< HEAD
-        (async () => {
-            expect('test holder').equal('test holder');
-        })();
-=======
         expect(() => new AppsCompiler()).not.throw();
->>>>>>> 8165dbad
     });
 });