{
    "name": "@rocket.chat/apps-compiler",
    "version": "0.0.1",
    "description": "The Rocket.Chat apps compiler",
    "main": "dist/index.js",
    "scripts": {
        "test": "mocha -r ts-node/register './tests/**/*.spec.ts'",
        "test:watch": "mocha --require ts-node/register --watch --watch-files src, 'tests/**/*.ts'",
        "build": "tsc",
        "lint": "npx eslint src/**/*.ts",
        "dev": "nodemon",
        "compile": "node -r ts-node/register ./custom-scripts/compile.ts",
        "compile:debug": "node -r ts-node/register --inspect ./custom-scripts/compile.ts"
    },
    "repository": {
        "type": "git",
        "url": "git+https://github.com/RocketChat/Rocket.Chat.Apps-compiler.git"
    },
    "keywords": [
        "apps",
        "compiler",
        "rocket.chat"
    ],
    "author": "Rocket.Chat",
    "license": "MIT",
    "bugs": {
        "url": "https://github.com/RocketChat/Rocket.Chat.Apps-compiler/issues"
    },
    "homepage": "https://github.com/RocketChat/Rocket.Chat.Apps-compiler#readme",
    "devDependencies": {
        "@rocket.chat/eslint-config": "^0.4.0",
        "@types/chai": "^4.2.12",
        "@types/mocha": "^8.0.0",
        "@types/node": "^14.0.26",
        "@types/glob": "^7.1.1",
        "@types/tv4": "^1.2.29",
        "@typescript-eslint/eslint-plugin": "^3.7.1",
        "@typescript-eslint/parser": "^3.7.1",
        "@types/lodash.clonedeep": "^4.5.3",
        "chai": "^4.2.0",
        "eslint": "^7.5.0",
        "husky": "^4.2.5",
        "mocha": "^8.0.1",
        "ts-node": "^8.10.2",
        "nodemon": "^2.0.4",
        "@types/fs-extra": "^8.0.0",
        "@types/yazl": "^2.4.1"
    },
    "dependencies": {
        "fs-extra": "^8.1.0",
        "lodash.clonedeep": "^4.5.0",
        "typescript": "^2.9.2",
<<<<<<< HEAD
        "@rocket.chat/apps-engine": "1.16.0",
        "yazl": "^2.5.1",
        "glob": "^7.1.4",
        "fs-extra": "^8.1.0",
        "tv4": "^1.3.0",
        "figures": "^3.0.0"
=======
        "yazl": "^2.5.1"
>>>>>>> da27a593
    },
    "husky": {
        "hooks": {
            "pre-push": "npm run lint && npm test"
        }
    },
    "nodemonConfig": {
        "ignore": [
            "**/*.test.ts",
            "**/*.spec.ts",
            ".git",
            "node_modules"
        ],
        "watch": [
            "src",
            "custom-scripts"
        ],
        "exec": "npm run compile",
        "ext": "ts"
    }
}<|MERGE_RESOLUTION|>--- conflicted
+++ resolved
@@ -50,16 +50,12 @@
         "fs-extra": "^8.1.0",
         "lodash.clonedeep": "^4.5.0",
         "typescript": "^2.9.2",
-<<<<<<< HEAD
         "@rocket.chat/apps-engine": "1.16.0",
         "yazl": "^2.5.1",
         "glob": "^7.1.4",
         "fs-extra": "^8.1.0",
         "tv4": "^1.3.0",
         "figures": "^3.0.0"
-=======
-        "yazl": "^2.5.1"
->>>>>>> da27a593
     },
     "husky": {
         "hooks": {
